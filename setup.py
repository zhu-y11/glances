#!/usr/bin/env python

import glob
import os
import sys

from setuptools import setup

is_chroot = os.stat('/').st_ino != 2


def get_data_files():
    data_files = [
        ('share/doc/glances', ['AUTHORS', 'COPYING', 'NEWS', 'README.rst',
                               'conf/glances.conf', 'docs/glances-doc.html']),
        ('share/doc/glances/images', glob.glob('docs/images/*.png')),
        ('share/man/man1', ['man/glances.1'])
    ]

    if hasattr(sys, 'real_prefix'):  # virtualenv
        conf_path = os.path.join(sys.prefix, 'etc', 'glances')
    elif os.name == 'posix' and (os.getuid() == 0 or is_chroot):
        # Unix-like + root privileges/chroot environment
        if 'bsd' in sys.platform:
            conf_path = os.path.join(sys.prefix, 'etc', 'glances')
        elif 'linux' in sys.platform:
            conf_path = os.path.join('/etc', 'glances')
        elif 'darwin' in sys.platform:
            conf_path = os.path.join('/usr/local', 'etc', 'glances')
    elif 'win32' in sys.platform:  # windows
        conf_path = os.path.join(os.environ.get('APPDATA'), 'glances')
    else:  # Unix-like + per-user install
        conf_path = os.path.join('etc', 'glances')

    data_files.append((conf_path, ['conf/glances.conf']))

    for mo in glob.glob('i18n/*/LC_MESSAGES/*.mo'):
        data_files.append(
            (os.path.dirname(mo).replace('i18n/', 'share/locale/'), [mo]))

    return data_files


def get_requires():
    requires = ['psutil>=2.0.0']
    if sys.platform.startswith('win'):
        requires += ['colorconsole']
    if sys.version_info < (2, 7):
        requires += ['argparse']

    return requires

setup(
    name='Glances',
<<<<<<< HEAD
    version='2.3R',
=======
    version='2.2.1',
>>>>>>> f2096d40
    description="A cross-platform curses-based monitoring tool",
    long_description=open('README.rst').read(),
    author='Nicolas Hennion',
    author_email='nicolas@nicolargo.com',
    url='https://github.com/nicolargo/glances',
<<<<<<< HEAD
    # download_url='https://s3.amazonaws.com/glances/glances-2.3.tar.gz',
=======
    # download_url='https://s3.amazonaws.com/glances/glances-2.2.1.tar.gz',
>>>>>>> f2096d40
    license="LGPL",
    keywords="cli curses monitoring system",
    install_requires=get_requires(),
    extras_require={
        'WEB': ['bottle'],
        'SENSORS': ['py3sensors'],
        'BATINFO': ['batinfo'],
        'SNMP': ['pysnmp'],
        'CHART': ['matplotlib'],
        'BROWSER': ['zeroconf>=0.16', 'netifaces'],
        'RAID': ['pymdstat'],
        'DOCKER': ['docker-py'],
        'EXPORT': ['influxdb', 'statsd'],
        'ACTION': ['pystache']
    },
    packages=['glances'],
    include_package_data=True,
    data_files=get_data_files(),
    test_suite="unitest.py",
    entry_points={"console_scripts": ["glances=glances:main"]},
    classifiers=[
        'Development Status :: 5 - Production/Stable',
        'Environment :: Console :: Curses',
        'Intended Audience :: Developers',
        'Intended Audience :: End Users/Desktop',
        'Intended Audience :: System Administrators',
        'License :: OSI Approved :: GNU Lesser General Public License v3 (LGPLv3)',
        'Operating System :: OS Independent',
        'Programming Language :: Python :: 2',
        'Programming Language :: Python :: 2.6',
        'Programming Language :: Python :: 2.7',
        'Programming Language :: Python :: 3',
        'Programming Language :: Python :: 3.3',
        'Programming Language :: Python :: 3.4'
    ]
)<|MERGE_RESOLUTION|>--- conflicted
+++ resolved
@@ -52,21 +52,13 @@
 
 setup(
     name='Glances',
-<<<<<<< HEAD
-    version='2.3R',
-=======
-    version='2.2.1',
->>>>>>> f2096d40
+    version='2.3',
     description="A cross-platform curses-based monitoring tool",
     long_description=open('README.rst').read(),
     author='Nicolas Hennion',
     author_email='nicolas@nicolargo.com',
     url='https://github.com/nicolargo/glances',
-<<<<<<< HEAD
     # download_url='https://s3.amazonaws.com/glances/glances-2.3.tar.gz',
-=======
-    # download_url='https://s3.amazonaws.com/glances/glances-2.2.1.tar.gz',
->>>>>>> f2096d40
     license="LGPL",
     keywords="cli curses monitoring system",
     install_requires=get_requires(),
