--- conflicted
+++ resolved
@@ -52,11 +52,7 @@
 
 setup(
     name='Glances',
-<<<<<<< HEAD
-    version='2.3RC1',
-=======
     version='2.4beta',
->>>>>>> 67e21a60
     description="A cross-platform curses-based monitoring tool",
     long_description=open('README.rst').read(),
     author='Nicolas Hennion',
