# German translations for GLANCES package.
# Copyright (C) 2014 THE GLANCES'S COPYRIGHT HOLDER
# This file is distributed under the same license as the GLANCES package.
# David Tiersch <d.tiersch@gmail.com>, 2014.
#
msgid ""
msgstr ""
<<<<<<< HEAD
"Project-Id-Version: GLANCES 1.7.6\n"
"Report-Msgid-Bugs-To: \n"
"POT-Creation-Date: 2014-03-27 18:39+0100\n"
"PO-Revision-Date: 2014-03-27 19:07+0100\n"
=======
"Project-Id-Version: GLANCES 2.0_RC4\n"
"Report-Msgid-Bugs-To: \n"
"POT-Creation-Date: 2014-06-03 16:21+0200\n"
"PO-Revision-Date: 2014-06-03 16:33+0100\n"
>>>>>>> release/v2.0
"Last-Translator: David Tiersch <d.tiersch@gmail.com>\n"
"Language-Team: German\n"
"Language: de\n"
"MIME-Version: 1.0\n"
"Content-Type: text/plain; charset=UTF-8\n"
"Content-Transfer-Encoding: 8bit\n"
"Plural-Forms: nplurals=2; plural=(n != 1);\n"
<<<<<<< HEAD
"X-Generator: Poedit 1.6.4\n"

#: glances/glances.py:405
#, python-format
msgid "Error decoding config file '%s': %s"
msgstr "Fehler beim Dekodieren der Konfig-Datei '%s': %s"

#: glances/glances.py:1152
msgid "hddtemp error"
msgstr "hddtemp-Fehler"

#: glances/glances.py:2099
msgid "Error: Cannot init the curses library.\n"
msgstr "Fehler: Die curses-Bibliothek kann nicht initialisiert werden.\n"

#: glances/glances.py:2664
msgid "{0} ({1} {2} / {3} {4})"
msgstr "{0} ({1} {2} / {3} {4})"

#: glances/glances.py:2669
msgid "{0} ({1} {2} {3})"
msgstr "{0} ({1} {2} {3})"

#: glances/glances.py:2675
msgid "Uptime: {0}"
msgstr "Betriebszeit: {0}"

#: glances/glances.py:2738
msgid "PerCPU"
msgstr "Pro CPU"

#: glances/glances.py:2744 glances/glances.py:2798 glances/glances.py:3103
#: glances/glances.py:3267 glances/glances.py:3672
msgid "Compute data..."
msgstr "Berechne Daten..."

#: glances/glances.py:2748 glances/glances.py:2808
msgid "user:"
msgstr ""

#: glances/glances.py:2750 glances/glances.py:2817
msgid "system:"
msgstr ""

#: glances/glances.py:2753 glances/glances.py:2854
msgid "iowait:"
msgstr ""

#: glances/glances.py:2756 glances/glances.py:2824
msgid "idle:"
msgstr ""

#: glances/glances.py:2792
msgid "CPU"
msgstr "CPU"

#: glances/glances.py:2835
msgid "steal:"
msgstr ""

#: glances/glances.py:2845
msgid "nice:"
msgstr ""

#: glances/glances.py:2864
msgid "irq:"
msgstr ""

#: glances/glances.py:2886 glances/glances.py:3890
msgid "Load"
msgstr "Last"

#: glances/glances.py:2890
msgid "-core"
msgstr ""

#: glances/glances.py:2894
msgid "1 min:"
msgstr "1 min:"

#: glances/glances.py:2901
msgid "5 min:"
msgstr "5 min:"

#: glances/glances.py:2911
msgid "15 min:"
msgstr "15 min:"

#: glances/glances.py:2943
msgid "Mem"
msgstr ""

#: glances/glances.py:2953 glances/glances.py:3039
msgid "total:"
msgstr ""

#: glances/glances.py:2962 glances/glances.py:3049
msgid "used:"
msgstr "belegt:"

#: glances/glances.py:2970 glances/glances.py:3058
msgid "free:"
msgstr "frei:"

#: glances/glances.py:2983
msgid "active:"
msgstr "aktiv:"

#: glances/glances.py:2991
msgid "inactive:"
msgstr "inaktiv:"

#: glances/glances.py:3001
msgid "buffers:"
msgstr "Buffer:"

#: glances/glances.py:3009
msgid "cached:"
msgstr "gecached:"

#: glances/glances.py:3027
msgid "Swap"
msgstr ""

#: glances/glances.py:3075
msgid "Network"
msgstr "Netzwerk"

#: glances/glances.py:3098 glances/glances.py:3262
msgid "Cannot grab data..."
msgstr "Kann Daten nicht lesen..."

#: glances/glances.py:3189
msgid "Sensors"
msgstr "Sensoren"

#: glances/glances.py:3192 glances/glances.py:3225
msgid "°C"
msgstr "°C"

#: glances/glances.py:3222
msgid "HDD Temp"
msgstr ""

#: glances/glances.py:3251
msgid "Disk I/O"
msgstr ""

#: glances/glances.py:3255
msgid "In/s"
msgstr ""

#: glances/glances.py:3257
msgid "Out/s"
msgstr ""

#: glances/glances.py:3303
msgid "Mount"
msgstr ""

#: glances/glances.py:3307
msgid "Used"
msgstr "Belegt"

#: glances/glances.py:3309
msgid "Total"
msgstr ""

#: glances/glances.py:3351
msgid "WARNING|CRITICAL logs"
msgstr "WARNUNG|KRITISCH Logs"

#: glances/glances.py:3353
msgid " (lasts "
msgstr " (letzte"

#: glances/glances.py:3354
msgid " entries)"
msgstr " Einträge)"

#: glances/glances.py:3356
msgid " (one entry)"
msgstr " (ein Eintrag)"

#: glances/glances.py:3455
msgid "Processes (disabled)"
msgstr "Prozesse (deaktiviert)"

#: glances/glances.py:3470
msgid "Tasks"
msgstr ""

#: glances/glances.py:3478
msgid "thr"
msgstr ""

#: glances/glances.py:3480
msgid "run"
msgstr ""

#: glances/glances.py:3482
msgid "slp"
msgstr ""

#: glances/glances.py:3484
msgid "oth"
msgstr ""

#: glances/glances.py:3490
msgid "sorted automatically"
msgstr "automatisch sortiert"

#: glances/glances.py:3492
msgid "sorted by "
msgstr "sortiert nach "

#: glances/glances.py:3516
msgid "RUNNING"
msgstr "LAUFEND"

#: glances/glances.py:3516
msgid "NOT RUNNING"
msgstr "NICHT LAUFEND"

#: glances/glances.py:3530
msgid "Error: "
msgstr "Fehler: "

#: glances/glances.py:3532
msgid "Cannot execute command"
msgstr "Kann Kommando nicht ausführen"

#: glances/glances.py:3592
msgid "VIRT"
msgstr ""

#: glances/glances.py:3596
msgid "RES"
msgstr ""

#: glances/glances.py:3600
msgid "CPU%"
msgstr "CPU%"

#: glances/glances.py:3605
msgid "MEM%"
msgstr ""

#: glances/glances.py:3613
msgid "PID"
msgstr ""

#: glances/glances.py:3619
msgid "USER"
msgstr ""

#: glances/glances.py:3625
msgid "NI"
msgstr ""

#: glances/glances.py:3631
msgid "S"
msgstr ""

#: glances/glances.py:3637
msgid "TIME+"
msgstr "ZEIT+"

#: glances/glances.py:3643
msgid "IOR/s"
msgstr ""

#: glances/glances.py:3648
msgid "IOW/s"
msgstr ""

#: glances/glances.py:3666
msgid "NAME"
msgstr "NAME"

#: glances/glances.py:3828
msgid "Connected to "
msgstr "Verbunden zu "

#: glances/glances.py:3831
msgid "Disconnected from "
msgstr "Verbindung getrennt zu "

#: glances/glances.py:3833
msgid "Press 'h' for help"
msgstr "Drück 'h' für Hilfe"

#: glances/glances.py:3865
msgid "Glances {0} with PsUtil {1}"
msgstr "Glances {0} mit PsUtil {1}"

#: glances/glances.py:3871
msgid "Glances {0}"
msgstr "Glances {0}"

#: glances/glances.py:3878
msgid "CAREFUL"
msgstr "VORSICHT"

#: glances/glances.py:3881
msgid "WARNING"
msgstr "WARNUNG"

#: glances/glances.py:3884
msgid "CRITICAL"
msgstr "KRITISCH"

#: glances/glances.py:3888
msgid "CPU user %"
msgstr ""

#: glances/glances.py:3888
msgid "CPU system %"
msgstr ""

#: glances/glances.py:3889
msgid "CPU iowait %"
msgstr ""

#: glances/glances.py:3889
msgid "CPU steal %"
msgstr ""

#: glances/glances.py:3890
msgid "RAM %"
msgstr ""

#: glances/glances.py:3927
msgid "Swap %"
msgstr ""

#: glances/glances.py:3927
msgid "Temp °C"
msgstr "Temp °C"

#: glances/glances.py:3928
msgid "HDD Temp °C"
msgstr ""

#: glances/glances.py:3928
msgid "Filesystem %"
msgstr "Dateisystem  %"

#: glances/glances.py:3929
msgid "CPU process %"
msgstr "CPU Prozess %"

#: glances/glances.py:3929
msgid "MEM process %"
msgstr "MEM Prozess %"

#: glances/glances.py:3965
msgid "a"
msgstr "a"

#: glances/glances.py:3965
msgid "Sort processes automatically"
msgstr "Prozesse automatisch sortieren"

#: glances/glances.py:3966
msgid "c"
msgstr "c"

#: glances/glances.py:3966
msgid "Sort processes by CPU%"
msgstr "Prozesse nach CPU% sortieren"

#: glances/glances.py:3967
msgid "m"
msgstr "m"

#: glances/glances.py:3967
=======
"X-Generator: Poedit 1.5.4\n"
"X-Poedit-Basepath: ~/dev/glances\n"

#: glances/__init__.py:105
msgid "Error: The server version is not compatible with the client"
msgstr "Fehler: Die Server-Version ist mit dem Client nicht kompatibel"

#: glances/__init__.py:124
#, python-brace-format
msgid "Glances server is running on {0}:{1}"
msgstr "Glances-Server läuft auf {0}:{1}"

#: glances/core/glances_stats.py:264
#, python-brace-format
msgid "Error: Update {0} failed: {1}"
msgstr "Fehler: Aktualisierung {0} ist fehlgeschlagen: {1}"

#: glances/core/glances_client.py:62
#, python-brace-format
msgid "Error: Couldn't create socket {0}: {1}"
msgstr "Fehler: Konnte Socket {0} nicht erzeugen: {1}"

#: glances/core/glances_client.py:100
msgid "Error: Connection to server failed: Bad password"
msgstr "Fehler: Verbindung zum Server fehlgeschlagen: Falsches Passwort"

#: glances/core/glances_client.py:102
#, python-brace-format
msgid "Error: Connection to server failed: {0}"
msgstr "Fehler: Verbindung zum Server fehlgeschlagen: {0}"

#: glances/core/glances_client.py:110
msgid "Info: Connection to Glances server failed. Trying fallback to SNMP..."
msgstr ""
"Info: Verbindung zum Glances-Server fehlgeschlagen. Versuche Fallback zu "
"SNMP..."

#: glances/core/glances_client.py:118
msgid "Error: Connection to SNMP server failed"
msgstr "Fehler: Verbindung zum SNMP-Server fehlgeschlagen"

#: glances/core/glances_client.py:147
#, python-brace-format
msgid "Error: Unknown server mode: {0}"
msgstr "Fehler: Unbekannter Servers-Modus: {0}"

#: glances/core/glances_config.py:71
#, python-brace-format
msgid "Error: Cannot decode configuration file '{0}': {1}"
msgstr "Fehler: Kann Konfigurationsdatei '{0}' nicht lesen: {1}"

#: glances/core/glances_main.py:65
msgid "display network rate in byte per second"
msgstr "Netzwerkgeschwindigkeit anzeigen in Byte/Sekunde"

#: glances/core/glances_main.py:67
msgid "bind server to the given IPv4/IPv6 address or hostname"
msgstr "Server auf gegebene IPv4/IPv6-Adresse oder Hostnamen festlegen"

#: glances/core/glances_main.py:69
msgid "connect to a Glances server by IPv4/IPv6 address or hostname"
msgstr "Zu einem Glances-Server mit IPv4/IPv6-Adresse oder Hostnamen verbinden"

#: glances/core/glances_main.py:71
msgid "path to the configuration file"
msgstr "Pfad zur Konfigurationsdatei"

#: glances/core/glances_main.py:74
msgid "disable bold mode in the terminal"
msgstr "Fett-Modus im Terminal deaktivieren"

#: glances/core/glances_main.py:76
msgid "disable disk I/O module"
msgstr "Disk-I/O-Modul deaktivieren"

#: glances/core/glances_main.py:78
msgid "disable filesystem module"
msgstr "Dateisystem-Modul deaktivieren"

#: glances/core/glances_main.py:80
msgid "disable network module"
msgstr "Netzwerk-Modul deaktivieren"

#: glances/core/glances_main.py:82
msgid "disable sensors module"
msgstr "Sensor-Modul deaktivieren"

#: glances/core/glances_main.py:84
msgid "disable process module"
msgstr "Prozess-Modul deaktivieren"

#: glances/core/glances_main.py:86
msgid "disable log module"
msgstr "Log-Modul deaktivieren"

#: glances/core/glances_main.py:89
msgid "export stats to a CSV file"
msgstr "Exportiere Daten zu CSV-Datei"

#: glances/core/glances_main.py:92
#, python-brace-format
msgid "define the client/server TCP port [default: {0}]"
msgstr "Client-/Server-TCP-Port festlegen [default: {0}]"

#: glances/core/glances_main.py:94
msgid "define password from the command line"
msgstr "Passwort auf Kommandozeile bestimmen"

#: glances/core/glances_main.py:96
msgid "define a client/server password from the prompt or file"
msgstr "Client-/Server-Passwort über Prompt oder Datei festlegen"

#: glances/core/glances_main.py:98
msgid "run Glances in server mode"
msgstr "Glances im Server-Modus ausführen"

#: glances/core/glances_main.py:100
msgid "SNMP community"
msgstr "SNMP-Community"

#: glances/core/glances_main.py:102
msgid "SNMP port"
msgstr "SNMP-Port"

#: glances/core/glances_main.py:104
msgid "SNMP version (1, 2c or 3)"
msgstr "SNMP-Version (1, 2c oder 3)"

#: glances/core/glances_main.py:106
msgid "SNMP username (only for SNMPv3)"
msgstr "SNMP-Benutzername (nur für SNMPv3)"

#: glances/core/glances_main.py:108
msgid "SNMP authentication key (only for SNMPv3)"
msgstr "SNMP-Authentifizierungs-Schlüssel (nur für SNMPv3)"

#: glances/core/glances_main.py:110
#, python-brace-format
msgid "set refresh time in seconds [default: {0} sec]"
msgstr "Aktualisierungszeit in Sekunden [default: {0} Sek]"

#: glances/core/glances_main.py:112
msgid "run Glances in web server mode"
msgstr "Glances im Webserver-Modus starten"

#: glances/core/glances_main.py:115
msgid "start Glances in per CPU mode"
msgstr "Glances im pro-CPU-Modus starten"

#: glances/core/glances_main.py:145
msgid "Define the password for the Glances server"
msgstr "Passwort für Glances-Server festlegen"

#: glances/core/glances_main.py:149
msgid "Enter the Glances server password"
msgstr "Passwort für Glances-Server eingeben"

#: glances/core/glances_monitor_list.py:74
#, python-brace-format
msgid "Error: Cannot read monitored list: {0}"
msgstr "Fehler: Kann Überwachungs-Liste nicht lesen: {0}"

#: glances/core/glances_monitor_list.py:143
msgid "Error: "
msgstr "Fehler: "

#: glances/core/glances_monitor_list.py:145
msgid "Cannot execute command"
msgstr "Kann Befehl nicht ausführen"

#: glances/core/glances_password.py:111
#, python-brace-format
msgid "Info: Read password from file: {0}"
msgstr "Info: Passwort gelesen aus Datei {0}"

#: glances/core/glances_password.py:120
msgid "Password: "
msgstr "Passwort:"

#: glances/core/glances_password.py:124
msgid "Password (confirm): "
msgstr "Passwort (wiederholen):"

#: glances/core/glances_password.py:127
msgid "Error: Sorry, but passwords did not match..."
msgstr "Fehler: Passwörter stimmen nicht überein..."

#: glances/core/glances_password.py:138
msgid "Do you want to save the password? [Yes/No]: "
msgstr "Willst du das Passwort speichern? [Ja/Nein]"

#: glances/core/glances_password.py:139
msgid "Y"
msgstr "J"

#: glances/core/glances_password.py:154
#, python-brace-format
msgid "Warning: Cannot create Glances directory: {0}"
msgstr "Warnung: Kann Glances-Ordner nicht erzeugen: {0}"

#: glances/core/glances_server.py:115
#, python-brace-format
msgid "Error: Couldn't open socket: {0}"
msgstr "Fehler: Kann Socket nicht öffnen: {0}"

#: glances/core/glances_server.py:205
#, python-brace-format
msgid "Error: Cannot start Glances server: {0}"
msgstr "Fehler: Kann Glances-Server nicht starten: {0}"

#: glances/outputs/glances_curses.py:61
msgid "Error: Cannot init the curses library.\n"
msgstr "Fehler: Kann curses-Bibliothek nicht initialisieren.\n"

#: glances/outputs/glances_csv.py:48
#, python-brace-format
msgid "Error: Cannot create the CSV file: {0}"
msgstr "Fehler: Kann CSV-Datei nicht erzeugen: {0}"

#: glances/outputs/glances_csv.py:51
#, python-brace-format
msgid "Stats dumped to CSV file: {0}"
msgstr "Daten nach CSV-Datei gespeichert: {0}"

#: glances/plugins/glances_uptime.py:95
#, python-brace-format
msgid "Uptime: {0}"
msgstr "Betriebszeit: {0}"

#: glances/plugins/glances_alert.py:78
msgid "No warning or critical alert detected"
msgstr "Keine (kritische) Warnung entdeckt"

#: glances/plugins/glances_alert.py:82
msgid "Warning or critical alerts"
msgstr "(Kritische) Warnungen"

#: glances/plugins/glances_alert.py:86
#, python-brace-format
msgid " (lasts {0} entries)"
msgstr " (letzte {0} Einträge)"

#: glances/plugins/glances_alert.py:88
msgid " (one entry)"
msgstr " (ein Eintrag)"

#: glances/plugins/glances_alert.py:102
msgid " (ongoing)"
msgstr "(laufend)"

#: glances/plugins/glances_alert.py:108
#, python-brace-format
msgid "{0} on {1}"
msgstr "{0} auf {1}"

#: glances/plugins/glances_alert.py:117
#, python-brace-format
msgid " (Min:{0:.1f} Mean:{1:.1f} Max:{2:.1f})"
msgstr " (Min:{0:.1f} Mittel:{1:.1f} Max:{2:.1f})"

#: glances/plugins/glances_batpercent.py:107
msgid "Battery (%)"
msgstr "Batterie (%)"

#: glances/plugins/glances_cpu.py:123
msgid "CPU"
msgstr "CPU"

#: glances/plugins/glances_cpu.py:130
msgid "nice:"
msgstr "nice:"

#: glances/plugins/glances_cpu.py:138 glances/plugins/glances_percpu.py:168
msgid "user:"
msgstr "Benutzer:"

#: glances/plugins/glances_cpu.py:144
msgid "irq:"
msgstr "IRQ:"

#: glances/plugins/glances_cpu.py:152 glances/plugins/glances_percpu.py:178
msgid "system:"
msgstr "System:"

#: glances/plugins/glances_cpu.py:158
msgid "iowait:"
msgstr "IOWait:"

#: glances/plugins/glances_cpu.py:166 glances/plugins/glances_percpu.py:188
msgid "idle:"
msgstr "Inaktiv:"

#: glances/plugins/glances_cpu.py:172
msgid "steal:"
msgstr "Steal:"

#: glances/plugins/glances_diskio.py:134
msgid "DISK I/O"
msgstr "DISK I/O"

#: glances/plugins/glances_diskio.py:136
msgid "R/s"
msgstr "R/s"

#: glances/plugins/glances_diskio.py:138
msgid "W/s"
msgstr "W/s"

#: glances/plugins/glances_fs.py:142
msgid "FILE SYS"
msgstr "DATEISYSTEM"

#: glances/plugins/glances_fs.py:144
msgid "Used"
msgstr "Belegt"

#: glances/plugins/glances_fs.py:146
msgid "Total"
msgstr "Gesamt"

#: glances/plugins/glances_help.py:68
#, python-brace-format
msgid " with psutil {0}"
msgstr " mit psutil {0}"

#: glances/plugins/glances_help.py:77
msgid "a"
msgstr "a"

#: glances/plugins/glances_help.py:77
msgid "Sort processes automatically"
msgstr "Prozesse automatisch sortieren"

#: glances/plugins/glances_help.py:79
msgid "b"
msgstr "b"

#: glances/plugins/glances_help.py:79
msgid "Bytes or bits for network I/O"
msgstr "Bytes oder Bits für Netzwerk I/O"

#: glances/plugins/glances_help.py:82
msgid "c"
msgstr "c"

#: glances/plugins/glances_help.py:82
msgid "Sort processes by CPU%"
msgstr "Prozesse nach CPU% sortieren"

#: glances/plugins/glances_help.py:84
msgid "l"
msgstr "l"

#: glances/plugins/glances_help.py:84
msgid "Show/hide logs (alerts)"
msgstr "Logs (Warnungen) zeigen/verstecken"

#: glances/plugins/glances_help.py:87
msgid "m"
msgstr "m"

#: glances/plugins/glances_help.py:87
>>>>>>> release/v2.0
msgid "Sort processes by MEM%"
msgstr "Prozesse nach RAM% sortieren"

<<<<<<< HEAD
#: glances/glances.py:3968
msgid "p"
msgstr "p"

#: glances/glances.py:3968
msgid "Sort processes by name"
msgstr "Prozesse nach Name sortieren"

#: glances/glances.py:3969
msgid "i"
msgstr "i"

#: glances/glances.py:3969
msgid "Sort processes by I/O rate"
msgstr "Prozesse nach I/O-Rate sortieren"

#: glances/glances.py:3970
msgid "d"
msgstr "d"

#: glances/glances.py:3970
msgid "Show/hide disk I/O stats"
msgstr "Zeige/Verstecke  Disk I/O-Statistik"

#: glances/glances.py:3971
msgid "f"
msgstr "f"

#: glances/glances.py:3971
msgid "Show/hide file system stats"
msgstr "Zeige/Verstecke Dateisystem-Statistik"

#: glances/glances.py:3972
msgid "n"
msgstr "n"

#: glances/glances.py:3972
msgid "Show/hide network stats"
msgstr "Zeige/Verstecke Netzwerk-Statistik"

#: glances/glances.py:3973
msgid "s"
msgstr "s"

#: glances/glances.py:3973
msgid "Show/hide sensors stats"
msgstr "Zeige/Verstecke Sensor-Statisik"

#: glances/glances.py:3974
msgid "y"
msgstr "y"

#: glances/glances.py:3974
msgid "Show/hide hddtemp stats"
msgstr "Zeige/Verstecke hddtemp-Statistik"

#: glances/glances.py:3986
msgid "l"
msgstr "l"

#: glances/glances.py:3986
msgid "Show/hide logs"
msgstr "Zeige/Verstecke Logs"

#: glances/glances.py:3987
msgid "b"
msgstr "b"

#: glances/glances.py:3987
msgid "Bytes or bits for network I/O"
msgstr "Bytes oder Bits für Netzwerk I/O"

#: glances/glances.py:3988
msgid "w"
msgstr "w"

#: glances/glances.py:3988
msgid "Delete warning logs"
msgstr "Lösche warning-Logs"

#: glances/glances.py:3989
msgid "x"
msgstr "x"

#: glances/glances.py:3989
msgid "Delete warning and critical logs"
msgstr "Lösche warning- und critical-Logs"

#: glances/glances.py:3990
msgid "1"
msgstr "1"

#: glances/glances.py:3990
msgid "Global CPU or per-CPU stats"
msgstr "Globale oder Pro-CPU-Statistik"

#: glances/glances.py:3991
msgid "h"
msgstr "h"

#: glances/glances.py:3991
msgid "Show/hide this help screen"
msgstr "Zeige/Verstecke diesen Hilfe-Bildschirm"

#: glances/glances.py:3992
msgid "t"
msgstr "t"

#: glances/glances.py:3992
msgid "View network I/O as combination"
msgstr "Zeige Netzwerk I/O kombiniert"

#: glances/glances.py:3993
msgid "u"
msgstr "u"

#: glances/glances.py:3993
msgid "View cumulative network I/O"
msgstr "Zeige kumulative Netzwerk I/O"

#: glances/glances.py:3994
msgid "z"
msgstr "z"

#: glances/glances.py:3994
msgid "Show/hide processes list"
msgstr "Zeige/Verstecke Prozess-Liste"

#: glances/glances.py:3995
msgid "q"
msgstr "q"

#: glances/glances.py:3995
msgid "Quit (Esc and Ctrl-C also work)"
msgstr "Beenden (Esc und Strg-C funktionieren auch)"

#: glances/glances.py:4028 glances/glances.py:4401 glances/glances.py:4406
msgid "%Y-%m-%d %H:%M:%S"
msgstr "%d.%m.%Y %H:%M:%S"

#: glances/glances.py:4285
#, python-format
msgid "Couldn't open socket: %s"
msgstr "Kann Socket nicht öffnen: %s"

#: glances/glances.py:4471
msgid "Error: creating client socket"
msgstr "Fehler: Client-Socket konnte nicht erstellt werden"

#: glances/glances.py:4479
#, python-format
msgid "Couldn't create socket: %s"
msgstr "Konnte Socket nicht erzeugen: %s"

#: glances/glances.py:4483
msgid "Error: Connection to server failed. Bad password."
msgstr "Fehler: Verbindung zum Server gescheitert. Ungültiges Passwort."

#: glances/glances.py:4486
msgid "Error: Connection to server failed. Unknown error."
msgstr "Fehler: Verbindung zum Server gescheitert. Unbekannter Fehler."

#: glances/glances.py:4519
msgid "Glances version "
msgstr "Glances Version "

#: glances/glances.py:4519
msgid " with PsUtil "
msgstr " mit PsUtil "

#: glances/glances.py:4524
msgid "Usage: glances [options]"
msgstr "Benutzung: glances [optionen]"

#: glances/glances.py:4525
msgid ""
"\n"
"Options:"
msgstr ""
"\n"
"Optionen:"

#: glances/glances.py:4526
msgid "\t-b\t\tDisplay network rate in Byte per second"
msgstr "\t-b\t\tZeige Netzwerk-Rate in Byte pro Sekunde"

#: glances/glances.py:4527
msgid "\t-B @IP|HOST\tBind server to the given IPv4/IPv6 address or hostname"
msgstr ""
"\t-B @IP|HOST\tBinde Server an die gegebene IPv4/IPv6 Adresse oder Hostnamen"

#: glances/glances.py:4528
msgid ""
"\t-c @IP|HOST\tConnect to a Glances server by IPv4/IPv6 address or hostname"
msgstr ""
"\t-c @IP|HOST\tVerbinde zu einem Glances Server mit by IPv4/IPv6 Adresse "
"oder Hostnamen"

#: glances/glances.py:4529
msgid "\t-C FILE\t\tPath to the configuration file"
msgstr "\t-C FILE\t\tPfad zur Konfigurations-Datei"

#: glances/glances.py:4530
msgid "\t-d\t\tDisable disk I/O module"
msgstr "\t-d\t\tDeaktiviere Disk I/O-Modul"

#: glances/glances.py:4531
msgid "\t-e\t\tEnable sensors module"
msgstr "\t-e\t\tAktiviere Sensor-Modul"

#: glances/glances.py:4532
msgid "\t-f FILE\t\tSet the HTML output folder or CSV file"
msgstr "\t-f FILE\t\tSetze den HTML-Ausgabe-Ordner oder die CSV-Datei"

#: glances/glances.py:4533
msgid "\t-h\t\tDisplay the help and exit"
msgstr "\t-h\t\tZeige die Hilfe und beende"

#: glances/glances.py:4534
msgid "\t-m\t\tDisable mount module"
msgstr "\t-m\t\tDeaktivere Mount-Modul"

#: glances/glances.py:4535
msgid "\t-n\t\tDisable network module"
msgstr "\t-n\t\tDeaktiviere Netzwerk-Modul"

#: glances/glances.py:4536
msgid "\t-o OUTPUT\tDefine additional output (available: HTML or CSV)"
msgstr "\t-o OUTPUT\tBestimme zusätzliche Ausgabe (verfügbar: HTML oder CSV)"

#: glances/glances.py:4537
#, python-format
msgid "\t-p PORT\t\tDefine the client/server TCP port (default: %d)"
msgstr "\t-p PORT\t\tDefiniere den TCP-Port des Clients/Servers (Standard: %d)"

#: glances/glances.py:4539
msgid "\t-P PASSWORD\tDefine a client/server password"
msgstr "\t-P PASSWORD\tSetze ein Client-/Server-Passwort"

#: glances/glances.py:4540
msgid "\t--password\tDefine a client/server password from the prompt"
msgstr "\t--password\tSetze ein Client-/Server-Passwort auf der Kommandozeile"

#: glances/glances.py:4541
msgid "\t-r\t\tDisable process list"
msgstr "\t-r\t\tDeaktiviere Prozess-Liste"

#: glances/glances.py:4542
msgid "\t-s\t\tRun Glances in server mode"
msgstr "\t-s\t\tStarte Glances im Server-Modus"

#: glances/glances.py:4543
#, python-format
msgid "\t-t SECONDS\tSet refresh time in seconds (default: %d sec)"
msgstr ""
"\t-t SECONDS\tSetze Aktualisierungs-Zeit in Sekunden (Standard: %d sek)"

#: glances/glances.py:4545
msgid "\t-v\t\tDisplay the version and exit"
msgstr "\t-v\t\tZeige die Version und beende"

#: glances/glances.py:4546
msgid "\t-y\t\tEnable hddtemp module"
msgstr "\t-y\t\tAktiviere hddtemp-Modul"

#: glances/glances.py:4547
msgid "\t-z\t\tDo not use the bold color attribute"
msgstr "\t-z\t\tSetze Farben nicht in fett"

#: glances/glances.py:4548
msgid "\t-1\t\tStart Glances in per CPU mode"
msgstr "\t-1\t\tStarte Glances im Pro-CPU-Modus"

#: glances/glances.py:4583
msgid "Password: "
msgstr "Passwort: "

#: glances/glances.py:4585
msgid "Password (confirm): "
msgstr "Passwort (bestätigen): "

#: glances/glances.py:4592
msgid "[Warning] Passwords did not match, please try again...\n"
msgstr ""
"[Warnung] Passwörter stimmen nicht überein, bitte erneut versuchen...\n"

#: glances/glances.py:4664
msgid "Try 'glances -h' for more information."
msgstr "Versuch 'glances -h' für mehr Informationen."

#: glances/glances.py:4690
#, python-format
msgid "Error: Unknown output %s"
msgstr "Fehler: Unbekannte Ausgabe %s"

#: glances/glances.py:4701
msgid "Error: Refresh time should be a positive integer"
msgstr "Fehler: Aktualisierungszeit muss eine positive ganze Zahl sein"

#: glances/glances.py:4727
msgid "Error: Cannot use both -P and --password flag"
msgstr "Fehler: Kann nicht gleichzeitig -P und --password benutzen"

#: glances/glances.py:4732
msgid "Error: Cannot use both -s and -c flag"
msgstr "Fehler: Kann nicht gleichzeitig -s und -c benutzen"

#: glances/glances.py:4735
msgid "Error: Cannot use both -s and -o flag"
msgstr "Fehler: Kann nicht gleichzeitig -s und -o benutzen"

#: glances/glances.py:4738
msgid "Define the password for the Glances server"
msgstr "Setze das Passwort für den Glances Server"

#: glances/glances.py:4742
msgid "Error: Cannot use both -c and -o flag"
msgstr "Fehler: Kann nicht gleichzeitig -c und -o benutzen"

#: glances/glances.py:4745
msgid "Error: Cannot use both -c and -C flag"
msgstr "Fehler: Kann nicht gleichzeitig -c und -C benutzen"

#: glances/glances.py:4746
msgid "Limits are set based on the server ones"
msgstr "Die Grenzen basieren auf denen des Servers"

#: glances/glances.py:4749
msgid "Enter the Glances server password"
msgstr "Gib das Glances Server-Passwort ein"

#: glances/glances.py:4753
msgid "Error: Need Jinja2 library to export into HTML"
msgstr ""
"Fehler: Benötige die Bibliothek Jinja2 um nach HTML exportieren zu können"

#: glances/glances.py:4758
msgid ""
"Error: HTML export (-o html) need output folder definition (-f <folder>)"
msgstr "Fehler: HTML-Export (-o html) benötigt Ausgabe-Ordner (-f <ordner>)"

#: glances/glances.py:4764
msgid "Error: Need CSV library to export into CSV"
msgstr "Fehler: Benötige CSV-Bibliothek um nach CSV zu exportieren"

#: glances/glances.py:4769
msgid "Error: CSV export (-o csv) need output file definition (-f <file>)"
msgstr "Fehler: CSV-Export (-o csv) benötigt Ausgabe-Datei (-f <datei>)"

#: glances/glances.py:4799 glances/glances.py:4821
#, python-format
msgid "Error: Invalid port number: %s"
msgstr "Fehler: Ungültige Port-Nummer: %s"

#: glances/glances.py:4801
msgid "Glances server is running on"
msgstr "Glances-Server läuft auf"

#: glances/glances.py:4826
msgid "Error: The server version is not compatible"
msgstr "Fehler: Die Server-Version ist nicht kompatibel"

#~ msgid "{0} {1} with {2} {3} on {4}"
#~ msgstr "{0} {1} mit {2} {3} auf {4}"

#~ msgid "{0} {1} {2} on {3}"
#~ msgstr "{0} {1} {2} auf {3}"

#~ msgid "Processes"
#~ msgstr "Prozesse"

#~ msgid "running"
#~ msgstr "laufend"

#~ msgid "sleeping"
#~ msgstr "schlafend"

#~ msgid "other"
#~ msgstr "andere"

#~ msgid "Error: -P flag need an argument (password)"
#~ msgstr "Fehler: -P benötigt ein Argument (password)"

#~ msgid "Error: -B flag need an argument (bind IP address)"
#~ msgstr "Fehler: -B benötigt ein Argument (Bind-IP-Adresse)"

#~ msgid "Error: -c flag need an argument (server IP address/name)"
#~ msgstr "Fehler: -c benötigt ein Argument (Server-IP-Adresse/Name)"

#~ msgid "Error: PySensors library not found"
#~ msgstr "Fehler: Bibliothek PySensors kann nicht gefunden werden"

#~ msgid "Error: Sensors module is only available on Linux"
#~ msgstr "Fehler: Das Sensor-Modul ist nur unter Linux verfügbar"

#~ msgid "       Limits are set based on the server ones"
#~ msgstr "       Grenzen werden auf Grundlage des Server gesetzt"

#~ msgid "Try to install the python-jinja2 package"
#~ msgstr "Versuche das Paket python-jinja2 zu installieren"

#~ msgid "Can not grab data..."
#~ msgstr "Kann nicht auf Daten zugreifen"
=======
#: glances/plugins/glances_help.py:89
msgid "w"
msgstr "w"

#: glances/plugins/glances_help.py:89
msgid "Delete warning alerts"
msgstr "Warnungen entfernen"

#: glances/plugins/glances_help.py:92
msgid "p"
msgstr "p"

#: glances/plugins/glances_help.py:92
msgid "Sort processes by name"
msgstr "Prozesse nach Name sortieren"

#: glances/plugins/glances_help.py:94
msgid "x"
msgstr "x"

#: glances/plugins/glances_help.py:94
msgid "Delete warning and critical alerts"
msgstr "(Kritische) Warnungen entfernen"

#: glances/plugins/glances_help.py:97
msgid "i"
msgstr "i"

#: glances/plugins/glances_help.py:97
msgid "Sort processes by I/O rate"
msgstr "Prozesse nach I/O-Geschwindigkeit sortieren"

#: glances/plugins/glances_help.py:99
msgid "1"
msgstr "1"

#: glances/plugins/glances_help.py:99
msgid "Global CPU or per-CPU stats"
msgstr "Globale oder pro-CPU-Daten"

#: glances/plugins/glances_help.py:102
msgid "d"
msgstr "d"

#: glances/plugins/glances_help.py:102
msgid "Show/hide disk I/O stats"
msgstr "I/O-Daten zeigen/verstecken"

#: glances/plugins/glances_help.py:104
msgid "h"
msgstr "h"

#: glances/plugins/glances_help.py:104
msgid "Show/hide this help screen"
msgstr "Diese Hilfe zeigen/verstecken"

#: glances/plugins/glances_help.py:107
msgid "f"
msgstr "f"

#: glances/plugins/glances_help.py:107
msgid "Show/hide file system stats"
msgstr "Zeige/Verstecke Dateisystem-Daten"

#: glances/plugins/glances_help.py:109
msgid "t"
msgstr "t"

#: glances/plugins/glances_help.py:109
msgid "View network I/O as combination"
msgstr "Netzwerk-I/O kombiniert zeigen"

#: glances/plugins/glances_help.py:112
msgid "n"
msgstr "n"

#: glances/plugins/glances_help.py:112
msgid "Show/hide network stats"
msgstr "Netzwerk-Daten zeigen/verstecken"

#: glances/plugins/glances_help.py:114
msgid "u"
msgstr "u"

#: glances/plugins/glances_help.py:114
msgid "View cumulative network I/O"
msgstr "kumulative Netzwerk-I/O zeigen"

#: glances/plugins/glances_help.py:117
msgid "s"
msgstr "s"

#: glances/plugins/glances_help.py:117
msgid "Show/hide sensors stats"
msgstr "Sensor-Daten zeigen/verstecken"

#: glances/plugins/glances_help.py:119
msgid "z"
msgstr "z"

#: glances/plugins/glances_help.py:119
msgid "Enable/disable processes stats"
msgstr "Prozess-Daten aktivieren/deaktivieren"

#: glances/plugins/glances_help.py:122
msgid "q"
msgstr "q"

#: glances/plugins/glances_help.py:122
msgid "Quit (Esc and Ctrl-C also work)"
msgstr "Beenden (auch Esc und Strg+C)"

#: glances/plugins/glances_load.py:123
msgid "LOAD"
msgstr "LAST"

#: glances/plugins/glances_load.py:127
#, python-brace-format
msgid "{0}-core"
msgstr "{0}-Kern"

#: glances/plugins/glances_load.py:132
msgid "1 min:"
msgstr "1 Min:"

#: glances/plugins/glances_load.py:139
msgid "5 min:"
msgstr "5 Min:"

#: glances/plugins/glances_load.py:147
msgid "15 min:"
msgstr "15 Min:"

#: glances/plugins/glances_mem.py:148
msgid "MEM"
msgstr "RAM"

#: glances/plugins/glances_mem.py:155
msgid "active:"
msgstr "aktiv:"

#: glances/plugins/glances_mem.py:162 glances/plugins/glances_memswap.py:127
msgid "total:"
msgstr "gesamt:"

#: glances/plugins/glances_mem.py:168
msgid "inactive:"
msgstr "inaktiv:"

#: glances/plugins/glances_mem.py:175 glances/plugins/glances_memswap.py:134
msgid "used:"
msgstr "benutzt:"

#: glances/plugins/glances_mem.py:182
msgid "buffers:"
msgstr "Puffer:"

#: glances/plugins/glances_mem.py:189 glances/plugins/glances_memswap.py:142
msgid "free:"
msgstr "frei:"

#: glances/plugins/glances_mem.py:195
msgid "cached:"
msgstr "cached:"

#: glances/plugins/glances_memswap.py:119
msgid "SWAP"
msgstr "SWAP"

#: glances/plugins/glances_monitor.py:111
msgid "RUNNING"
msgstr "LAUFEND"

#: glances/plugins/glances_monitor.py:111
msgid "NOT RUNNING"
msgstr "NICHT LAUFEND"

#: glances/plugins/glances_network.py:183
msgid "NETWORK"
msgstr "NETZWERK"

#: glances/plugins/glances_network.py:189
msgid "Rx+Tx"
msgstr "Rx+Tx"

#: glances/plugins/glances_network.py:193
msgid "Rx"
msgstr "Rx"

#: glances/plugins/glances_network.py:195
msgid "Tx"
msgstr "Tx"

#: glances/plugins/glances_network.py:201
msgid "Rx+Tx/s"
msgstr "Rx+Tx/s"

#: glances/plugins/glances_network.py:204
msgid "Rx/s"
msgstr "Rx/s"

#: glances/plugins/glances_network.py:206
msgid "Tx/s"
msgstr "Tx/s"

#: glances/plugins/glances_now.py:52
msgid "%Y-%m-%d %H:%M:%S"
msgstr "%d.%m.%Y %H:%M:%S"

#: glances/plugins/glances_percpu.py:150
msgid "PER CPU not available"
msgstr "PRO-CPU nicht möglich"

#: glances/plugins/glances_percpu.py:156
msgid "PER CPU"
msgstr "PRO CPU"

#: glances/plugins/glances_processcount.py:87
msgid "PROCESSES DISABLED (press 'z' to display)"
msgstr "PROZESS DEAKTIVIERT (drücke 'z' zum anzeigen)"

#: glances/plugins/glances_processcount.py:96
msgid "TASKS "
msgstr "PROZESSE "

#: glances/plugins/glances_processcount.py:104
#, python-brace-format
msgid " ({0} thr),"
msgstr " ({0} thr),"

#: glances/plugins/glances_processcount.py:109
#, python-brace-format
msgid " {0} run,"
msgstr " {0} run,"

#: glances/plugins/glances_processcount.py:114
#, python-brace-format
msgid " {0} slp,"
msgstr " {0} slp,"

#: glances/plugins/glances_processcount.py:117
#, python-brace-format
msgid " {0} oth "
msgstr " {0} oth "

#: glances/plugins/glances_processcount.py:126
msgid "sorted automatically"
msgstr "automatisch sortiert"

#: glances/plugins/glances_processcount.py:128
#, python-brace-format
msgid " by {0}"
msgstr " nach {0}"

#: glances/plugins/glances_processcount.py:131
#, python-brace-format
msgid "sorted by {0}"
msgstr "sortiert nach {0}"

#: glances/plugins/glances_processlist.py:100
msgid "CPU%"
msgstr "CPU %"

#: glances/plugins/glances_processlist.py:102
msgid "MEM%"
msgstr "RAM%"

#: glances/plugins/glances_processlist.py:104
msgid "VIRT"
msgstr "VIRT"

#: glances/plugins/glances_processlist.py:106
msgid "RES"
msgstr "RES"

#: glances/plugins/glances_processlist.py:108
msgid "PID"
msgstr "PID"

#: glances/plugins/glances_processlist.py:110
msgid "USER"
msgstr "BENUTZER"
>>>>>>> release/v2.0

#: glances/plugins/glances_processlist.py:112
msgid "NI"
msgstr "NI"

#: glances/plugins/glances_processlist.py:114
msgid "S"
msgstr "S"

#: glances/plugins/glances_processlist.py:116
msgid "TIME+"
msgstr "ZEIT+"

#: glances/plugins/glances_processlist.py:118
msgid "IOR/s"
msgstr "IOR/s"

#: glances/plugins/glances_processlist.py:120
msgid "IOW/s"
msgstr "IOW/s"

#: glances/plugins/glances_processlist.py:122
msgid "Command"
msgstr "Befehl"

#: glances/plugins/glances_sensors.py:121
msgid "SENSORS"
msgstr "SENSOREN"

#: glances/plugins/glances_sensors.py:124
#: glances/plugins/glances_sensors.py:126
msgid "°C"
msgstr "°C"

#: glances/plugins/glances_system.py:111
msgid "Connected to "
msgstr "Verbunden mit "

#: glances/plugins/glances_system.py:114
msgid "SNMP from "
msgstr "SNMP von "

#: glances/plugins/glances_system.py:117
msgid "Disconnected from "
msgstr "Getrennt von "<|MERGE_RESOLUTION|>--- conflicted
+++ resolved
@@ -5,17 +5,10 @@
 #
 msgid ""
 msgstr ""
-<<<<<<< HEAD
-"Project-Id-Version: GLANCES 1.7.6\n"
-"Report-Msgid-Bugs-To: \n"
-"POT-Creation-Date: 2014-03-27 18:39+0100\n"
-"PO-Revision-Date: 2014-03-27 19:07+0100\n"
-=======
 "Project-Id-Version: GLANCES 2.0_RC4\n"
 "Report-Msgid-Bugs-To: \n"
 "POT-Creation-Date: 2014-06-03 16:21+0200\n"
 "PO-Revision-Date: 2014-06-03 16:33+0100\n"
->>>>>>> release/v2.0
 "Last-Translator: David Tiersch <d.tiersch@gmail.com>\n"
 "Language-Team: German\n"
 "Language: de\n"
@@ -23,385 +16,6 @@
 "Content-Type: text/plain; charset=UTF-8\n"
 "Content-Transfer-Encoding: 8bit\n"
 "Plural-Forms: nplurals=2; plural=(n != 1);\n"
-<<<<<<< HEAD
-"X-Generator: Poedit 1.6.4\n"
-
-#: glances/glances.py:405
-#, python-format
-msgid "Error decoding config file '%s': %s"
-msgstr "Fehler beim Dekodieren der Konfig-Datei '%s': %s"
-
-#: glances/glances.py:1152
-msgid "hddtemp error"
-msgstr "hddtemp-Fehler"
-
-#: glances/glances.py:2099
-msgid "Error: Cannot init the curses library.\n"
-msgstr "Fehler: Die curses-Bibliothek kann nicht initialisiert werden.\n"
-
-#: glances/glances.py:2664
-msgid "{0} ({1} {2} / {3} {4})"
-msgstr "{0} ({1} {2} / {3} {4})"
-
-#: glances/glances.py:2669
-msgid "{0} ({1} {2} {3})"
-msgstr "{0} ({1} {2} {3})"
-
-#: glances/glances.py:2675
-msgid "Uptime: {0}"
-msgstr "Betriebszeit: {0}"
-
-#: glances/glances.py:2738
-msgid "PerCPU"
-msgstr "Pro CPU"
-
-#: glances/glances.py:2744 glances/glances.py:2798 glances/glances.py:3103
-#: glances/glances.py:3267 glances/glances.py:3672
-msgid "Compute data..."
-msgstr "Berechne Daten..."
-
-#: glances/glances.py:2748 glances/glances.py:2808
-msgid "user:"
-msgstr ""
-
-#: glances/glances.py:2750 glances/glances.py:2817
-msgid "system:"
-msgstr ""
-
-#: glances/glances.py:2753 glances/glances.py:2854
-msgid "iowait:"
-msgstr ""
-
-#: glances/glances.py:2756 glances/glances.py:2824
-msgid "idle:"
-msgstr ""
-
-#: glances/glances.py:2792
-msgid "CPU"
-msgstr "CPU"
-
-#: glances/glances.py:2835
-msgid "steal:"
-msgstr ""
-
-#: glances/glances.py:2845
-msgid "nice:"
-msgstr ""
-
-#: glances/glances.py:2864
-msgid "irq:"
-msgstr ""
-
-#: glances/glances.py:2886 glances/glances.py:3890
-msgid "Load"
-msgstr "Last"
-
-#: glances/glances.py:2890
-msgid "-core"
-msgstr ""
-
-#: glances/glances.py:2894
-msgid "1 min:"
-msgstr "1 min:"
-
-#: glances/glances.py:2901
-msgid "5 min:"
-msgstr "5 min:"
-
-#: glances/glances.py:2911
-msgid "15 min:"
-msgstr "15 min:"
-
-#: glances/glances.py:2943
-msgid "Mem"
-msgstr ""
-
-#: glances/glances.py:2953 glances/glances.py:3039
-msgid "total:"
-msgstr ""
-
-#: glances/glances.py:2962 glances/glances.py:3049
-msgid "used:"
-msgstr "belegt:"
-
-#: glances/glances.py:2970 glances/glances.py:3058
-msgid "free:"
-msgstr "frei:"
-
-#: glances/glances.py:2983
-msgid "active:"
-msgstr "aktiv:"
-
-#: glances/glances.py:2991
-msgid "inactive:"
-msgstr "inaktiv:"
-
-#: glances/glances.py:3001
-msgid "buffers:"
-msgstr "Buffer:"
-
-#: glances/glances.py:3009
-msgid "cached:"
-msgstr "gecached:"
-
-#: glances/glances.py:3027
-msgid "Swap"
-msgstr ""
-
-#: glances/glances.py:3075
-msgid "Network"
-msgstr "Netzwerk"
-
-#: glances/glances.py:3098 glances/glances.py:3262
-msgid "Cannot grab data..."
-msgstr "Kann Daten nicht lesen..."
-
-#: glances/glances.py:3189
-msgid "Sensors"
-msgstr "Sensoren"
-
-#: glances/glances.py:3192 glances/glances.py:3225
-msgid "°C"
-msgstr "°C"
-
-#: glances/glances.py:3222
-msgid "HDD Temp"
-msgstr ""
-
-#: glances/glances.py:3251
-msgid "Disk I/O"
-msgstr ""
-
-#: glances/glances.py:3255
-msgid "In/s"
-msgstr ""
-
-#: glances/glances.py:3257
-msgid "Out/s"
-msgstr ""
-
-#: glances/glances.py:3303
-msgid "Mount"
-msgstr ""
-
-#: glances/glances.py:3307
-msgid "Used"
-msgstr "Belegt"
-
-#: glances/glances.py:3309
-msgid "Total"
-msgstr ""
-
-#: glances/glances.py:3351
-msgid "WARNING|CRITICAL logs"
-msgstr "WARNUNG|KRITISCH Logs"
-
-#: glances/glances.py:3353
-msgid " (lasts "
-msgstr " (letzte"
-
-#: glances/glances.py:3354
-msgid " entries)"
-msgstr " Einträge)"
-
-#: glances/glances.py:3356
-msgid " (one entry)"
-msgstr " (ein Eintrag)"
-
-#: glances/glances.py:3455
-msgid "Processes (disabled)"
-msgstr "Prozesse (deaktiviert)"
-
-#: glances/glances.py:3470
-msgid "Tasks"
-msgstr ""
-
-#: glances/glances.py:3478
-msgid "thr"
-msgstr ""
-
-#: glances/glances.py:3480
-msgid "run"
-msgstr ""
-
-#: glances/glances.py:3482
-msgid "slp"
-msgstr ""
-
-#: glances/glances.py:3484
-msgid "oth"
-msgstr ""
-
-#: glances/glances.py:3490
-msgid "sorted automatically"
-msgstr "automatisch sortiert"
-
-#: glances/glances.py:3492
-msgid "sorted by "
-msgstr "sortiert nach "
-
-#: glances/glances.py:3516
-msgid "RUNNING"
-msgstr "LAUFEND"
-
-#: glances/glances.py:3516
-msgid "NOT RUNNING"
-msgstr "NICHT LAUFEND"
-
-#: glances/glances.py:3530
-msgid "Error: "
-msgstr "Fehler: "
-
-#: glances/glances.py:3532
-msgid "Cannot execute command"
-msgstr "Kann Kommando nicht ausführen"
-
-#: glances/glances.py:3592
-msgid "VIRT"
-msgstr ""
-
-#: glances/glances.py:3596
-msgid "RES"
-msgstr ""
-
-#: glances/glances.py:3600
-msgid "CPU%"
-msgstr "CPU%"
-
-#: glances/glances.py:3605
-msgid "MEM%"
-msgstr ""
-
-#: glances/glances.py:3613
-msgid "PID"
-msgstr ""
-
-#: glances/glances.py:3619
-msgid "USER"
-msgstr ""
-
-#: glances/glances.py:3625
-msgid "NI"
-msgstr ""
-
-#: glances/glances.py:3631
-msgid "S"
-msgstr ""
-
-#: glances/glances.py:3637
-msgid "TIME+"
-msgstr "ZEIT+"
-
-#: glances/glances.py:3643
-msgid "IOR/s"
-msgstr ""
-
-#: glances/glances.py:3648
-msgid "IOW/s"
-msgstr ""
-
-#: glances/glances.py:3666
-msgid "NAME"
-msgstr "NAME"
-
-#: glances/glances.py:3828
-msgid "Connected to "
-msgstr "Verbunden zu "
-
-#: glances/glances.py:3831
-msgid "Disconnected from "
-msgstr "Verbindung getrennt zu "
-
-#: glances/glances.py:3833
-msgid "Press 'h' for help"
-msgstr "Drück 'h' für Hilfe"
-
-#: glances/glances.py:3865
-msgid "Glances {0} with PsUtil {1}"
-msgstr "Glances {0} mit PsUtil {1}"
-
-#: glances/glances.py:3871
-msgid "Glances {0}"
-msgstr "Glances {0}"
-
-#: glances/glances.py:3878
-msgid "CAREFUL"
-msgstr "VORSICHT"
-
-#: glances/glances.py:3881
-msgid "WARNING"
-msgstr "WARNUNG"
-
-#: glances/glances.py:3884
-msgid "CRITICAL"
-msgstr "KRITISCH"
-
-#: glances/glances.py:3888
-msgid "CPU user %"
-msgstr ""
-
-#: glances/glances.py:3888
-msgid "CPU system %"
-msgstr ""
-
-#: glances/glances.py:3889
-msgid "CPU iowait %"
-msgstr ""
-
-#: glances/glances.py:3889
-msgid "CPU steal %"
-msgstr ""
-
-#: glances/glances.py:3890
-msgid "RAM %"
-msgstr ""
-
-#: glances/glances.py:3927
-msgid "Swap %"
-msgstr ""
-
-#: glances/glances.py:3927
-msgid "Temp °C"
-msgstr "Temp °C"
-
-#: glances/glances.py:3928
-msgid "HDD Temp °C"
-msgstr ""
-
-#: glances/glances.py:3928
-msgid "Filesystem %"
-msgstr "Dateisystem  %"
-
-#: glances/glances.py:3929
-msgid "CPU process %"
-msgstr "CPU Prozess %"
-
-#: glances/glances.py:3929
-msgid "MEM process %"
-msgstr "MEM Prozess %"
-
-#: glances/glances.py:3965
-msgid "a"
-msgstr "a"
-
-#: glances/glances.py:3965
-msgid "Sort processes automatically"
-msgstr "Prozesse automatisch sortieren"
-
-#: glances/glances.py:3966
-msgid "c"
-msgstr "c"
-
-#: glances/glances.py:3966
-msgid "Sort processes by CPU%"
-msgstr "Prozesse nach CPU% sortieren"
-
-#: glances/glances.py:3967
-msgid "m"
-msgstr "m"
-
-#: glances/glances.py:3967
-=======
 "X-Generator: Poedit 1.5.4\n"
 "X-Poedit-Basepath: ~/dev/glances\n"
 
@@ -764,415 +378,9 @@
 msgstr "m"
 
 #: glances/plugins/glances_help.py:87
->>>>>>> release/v2.0
 msgid "Sort processes by MEM%"
 msgstr "Prozesse nach RAM% sortieren"
 
-<<<<<<< HEAD
-#: glances/glances.py:3968
-msgid "p"
-msgstr "p"
-
-#: glances/glances.py:3968
-msgid "Sort processes by name"
-msgstr "Prozesse nach Name sortieren"
-
-#: glances/glances.py:3969
-msgid "i"
-msgstr "i"
-
-#: glances/glances.py:3969
-msgid "Sort processes by I/O rate"
-msgstr "Prozesse nach I/O-Rate sortieren"
-
-#: glances/glances.py:3970
-msgid "d"
-msgstr "d"
-
-#: glances/glances.py:3970
-msgid "Show/hide disk I/O stats"
-msgstr "Zeige/Verstecke  Disk I/O-Statistik"
-
-#: glances/glances.py:3971
-msgid "f"
-msgstr "f"
-
-#: glances/glances.py:3971
-msgid "Show/hide file system stats"
-msgstr "Zeige/Verstecke Dateisystem-Statistik"
-
-#: glances/glances.py:3972
-msgid "n"
-msgstr "n"
-
-#: glances/glances.py:3972
-msgid "Show/hide network stats"
-msgstr "Zeige/Verstecke Netzwerk-Statistik"
-
-#: glances/glances.py:3973
-msgid "s"
-msgstr "s"
-
-#: glances/glances.py:3973
-msgid "Show/hide sensors stats"
-msgstr "Zeige/Verstecke Sensor-Statisik"
-
-#: glances/glances.py:3974
-msgid "y"
-msgstr "y"
-
-#: glances/glances.py:3974
-msgid "Show/hide hddtemp stats"
-msgstr "Zeige/Verstecke hddtemp-Statistik"
-
-#: glances/glances.py:3986
-msgid "l"
-msgstr "l"
-
-#: glances/glances.py:3986
-msgid "Show/hide logs"
-msgstr "Zeige/Verstecke Logs"
-
-#: glances/glances.py:3987
-msgid "b"
-msgstr "b"
-
-#: glances/glances.py:3987
-msgid "Bytes or bits for network I/O"
-msgstr "Bytes oder Bits für Netzwerk I/O"
-
-#: glances/glances.py:3988
-msgid "w"
-msgstr "w"
-
-#: glances/glances.py:3988
-msgid "Delete warning logs"
-msgstr "Lösche warning-Logs"
-
-#: glances/glances.py:3989
-msgid "x"
-msgstr "x"
-
-#: glances/glances.py:3989
-msgid "Delete warning and critical logs"
-msgstr "Lösche warning- und critical-Logs"
-
-#: glances/glances.py:3990
-msgid "1"
-msgstr "1"
-
-#: glances/glances.py:3990
-msgid "Global CPU or per-CPU stats"
-msgstr "Globale oder Pro-CPU-Statistik"
-
-#: glances/glances.py:3991
-msgid "h"
-msgstr "h"
-
-#: glances/glances.py:3991
-msgid "Show/hide this help screen"
-msgstr "Zeige/Verstecke diesen Hilfe-Bildschirm"
-
-#: glances/glances.py:3992
-msgid "t"
-msgstr "t"
-
-#: glances/glances.py:3992
-msgid "View network I/O as combination"
-msgstr "Zeige Netzwerk I/O kombiniert"
-
-#: glances/glances.py:3993
-msgid "u"
-msgstr "u"
-
-#: glances/glances.py:3993
-msgid "View cumulative network I/O"
-msgstr "Zeige kumulative Netzwerk I/O"
-
-#: glances/glances.py:3994
-msgid "z"
-msgstr "z"
-
-#: glances/glances.py:3994
-msgid "Show/hide processes list"
-msgstr "Zeige/Verstecke Prozess-Liste"
-
-#: glances/glances.py:3995
-msgid "q"
-msgstr "q"
-
-#: glances/glances.py:3995
-msgid "Quit (Esc and Ctrl-C also work)"
-msgstr "Beenden (Esc und Strg-C funktionieren auch)"
-
-#: glances/glances.py:4028 glances/glances.py:4401 glances/glances.py:4406
-msgid "%Y-%m-%d %H:%M:%S"
-msgstr "%d.%m.%Y %H:%M:%S"
-
-#: glances/glances.py:4285
-#, python-format
-msgid "Couldn't open socket: %s"
-msgstr "Kann Socket nicht öffnen: %s"
-
-#: glances/glances.py:4471
-msgid "Error: creating client socket"
-msgstr "Fehler: Client-Socket konnte nicht erstellt werden"
-
-#: glances/glances.py:4479
-#, python-format
-msgid "Couldn't create socket: %s"
-msgstr "Konnte Socket nicht erzeugen: %s"
-
-#: glances/glances.py:4483
-msgid "Error: Connection to server failed. Bad password."
-msgstr "Fehler: Verbindung zum Server gescheitert. Ungültiges Passwort."
-
-#: glances/glances.py:4486
-msgid "Error: Connection to server failed. Unknown error."
-msgstr "Fehler: Verbindung zum Server gescheitert. Unbekannter Fehler."
-
-#: glances/glances.py:4519
-msgid "Glances version "
-msgstr "Glances Version "
-
-#: glances/glances.py:4519
-msgid " with PsUtil "
-msgstr " mit PsUtil "
-
-#: glances/glances.py:4524
-msgid "Usage: glances [options]"
-msgstr "Benutzung: glances [optionen]"
-
-#: glances/glances.py:4525
-msgid ""
-"\n"
-"Options:"
-msgstr ""
-"\n"
-"Optionen:"
-
-#: glances/glances.py:4526
-msgid "\t-b\t\tDisplay network rate in Byte per second"
-msgstr "\t-b\t\tZeige Netzwerk-Rate in Byte pro Sekunde"
-
-#: glances/glances.py:4527
-msgid "\t-B @IP|HOST\tBind server to the given IPv4/IPv6 address or hostname"
-msgstr ""
-"\t-B @IP|HOST\tBinde Server an die gegebene IPv4/IPv6 Adresse oder Hostnamen"
-
-#: glances/glances.py:4528
-msgid ""
-"\t-c @IP|HOST\tConnect to a Glances server by IPv4/IPv6 address or hostname"
-msgstr ""
-"\t-c @IP|HOST\tVerbinde zu einem Glances Server mit by IPv4/IPv6 Adresse "
-"oder Hostnamen"
-
-#: glances/glances.py:4529
-msgid "\t-C FILE\t\tPath to the configuration file"
-msgstr "\t-C FILE\t\tPfad zur Konfigurations-Datei"
-
-#: glances/glances.py:4530
-msgid "\t-d\t\tDisable disk I/O module"
-msgstr "\t-d\t\tDeaktiviere Disk I/O-Modul"
-
-#: glances/glances.py:4531
-msgid "\t-e\t\tEnable sensors module"
-msgstr "\t-e\t\tAktiviere Sensor-Modul"
-
-#: glances/glances.py:4532
-msgid "\t-f FILE\t\tSet the HTML output folder or CSV file"
-msgstr "\t-f FILE\t\tSetze den HTML-Ausgabe-Ordner oder die CSV-Datei"
-
-#: glances/glances.py:4533
-msgid "\t-h\t\tDisplay the help and exit"
-msgstr "\t-h\t\tZeige die Hilfe und beende"
-
-#: glances/glances.py:4534
-msgid "\t-m\t\tDisable mount module"
-msgstr "\t-m\t\tDeaktivere Mount-Modul"
-
-#: glances/glances.py:4535
-msgid "\t-n\t\tDisable network module"
-msgstr "\t-n\t\tDeaktiviere Netzwerk-Modul"
-
-#: glances/glances.py:4536
-msgid "\t-o OUTPUT\tDefine additional output (available: HTML or CSV)"
-msgstr "\t-o OUTPUT\tBestimme zusätzliche Ausgabe (verfügbar: HTML oder CSV)"
-
-#: glances/glances.py:4537
-#, python-format
-msgid "\t-p PORT\t\tDefine the client/server TCP port (default: %d)"
-msgstr "\t-p PORT\t\tDefiniere den TCP-Port des Clients/Servers (Standard: %d)"
-
-#: glances/glances.py:4539
-msgid "\t-P PASSWORD\tDefine a client/server password"
-msgstr "\t-P PASSWORD\tSetze ein Client-/Server-Passwort"
-
-#: glances/glances.py:4540
-msgid "\t--password\tDefine a client/server password from the prompt"
-msgstr "\t--password\tSetze ein Client-/Server-Passwort auf der Kommandozeile"
-
-#: glances/glances.py:4541
-msgid "\t-r\t\tDisable process list"
-msgstr "\t-r\t\tDeaktiviere Prozess-Liste"
-
-#: glances/glances.py:4542
-msgid "\t-s\t\tRun Glances in server mode"
-msgstr "\t-s\t\tStarte Glances im Server-Modus"
-
-#: glances/glances.py:4543
-#, python-format
-msgid "\t-t SECONDS\tSet refresh time in seconds (default: %d sec)"
-msgstr ""
-"\t-t SECONDS\tSetze Aktualisierungs-Zeit in Sekunden (Standard: %d sek)"
-
-#: glances/glances.py:4545
-msgid "\t-v\t\tDisplay the version and exit"
-msgstr "\t-v\t\tZeige die Version und beende"
-
-#: glances/glances.py:4546
-msgid "\t-y\t\tEnable hddtemp module"
-msgstr "\t-y\t\tAktiviere hddtemp-Modul"
-
-#: glances/glances.py:4547
-msgid "\t-z\t\tDo not use the bold color attribute"
-msgstr "\t-z\t\tSetze Farben nicht in fett"
-
-#: glances/glances.py:4548
-msgid "\t-1\t\tStart Glances in per CPU mode"
-msgstr "\t-1\t\tStarte Glances im Pro-CPU-Modus"
-
-#: glances/glances.py:4583
-msgid "Password: "
-msgstr "Passwort: "
-
-#: glances/glances.py:4585
-msgid "Password (confirm): "
-msgstr "Passwort (bestätigen): "
-
-#: glances/glances.py:4592
-msgid "[Warning] Passwords did not match, please try again...\n"
-msgstr ""
-"[Warnung] Passwörter stimmen nicht überein, bitte erneut versuchen...\n"
-
-#: glances/glances.py:4664
-msgid "Try 'glances -h' for more information."
-msgstr "Versuch 'glances -h' für mehr Informationen."
-
-#: glances/glances.py:4690
-#, python-format
-msgid "Error: Unknown output %s"
-msgstr "Fehler: Unbekannte Ausgabe %s"
-
-#: glances/glances.py:4701
-msgid "Error: Refresh time should be a positive integer"
-msgstr "Fehler: Aktualisierungszeit muss eine positive ganze Zahl sein"
-
-#: glances/glances.py:4727
-msgid "Error: Cannot use both -P and --password flag"
-msgstr "Fehler: Kann nicht gleichzeitig -P und --password benutzen"
-
-#: glances/glances.py:4732
-msgid "Error: Cannot use both -s and -c flag"
-msgstr "Fehler: Kann nicht gleichzeitig -s und -c benutzen"
-
-#: glances/glances.py:4735
-msgid "Error: Cannot use both -s and -o flag"
-msgstr "Fehler: Kann nicht gleichzeitig -s und -o benutzen"
-
-#: glances/glances.py:4738
-msgid "Define the password for the Glances server"
-msgstr "Setze das Passwort für den Glances Server"
-
-#: glances/glances.py:4742
-msgid "Error: Cannot use both -c and -o flag"
-msgstr "Fehler: Kann nicht gleichzeitig -c und -o benutzen"
-
-#: glances/glances.py:4745
-msgid "Error: Cannot use both -c and -C flag"
-msgstr "Fehler: Kann nicht gleichzeitig -c und -C benutzen"
-
-#: glances/glances.py:4746
-msgid "Limits are set based on the server ones"
-msgstr "Die Grenzen basieren auf denen des Servers"
-
-#: glances/glances.py:4749
-msgid "Enter the Glances server password"
-msgstr "Gib das Glances Server-Passwort ein"
-
-#: glances/glances.py:4753
-msgid "Error: Need Jinja2 library to export into HTML"
-msgstr ""
-"Fehler: Benötige die Bibliothek Jinja2 um nach HTML exportieren zu können"
-
-#: glances/glances.py:4758
-msgid ""
-"Error: HTML export (-o html) need output folder definition (-f <folder>)"
-msgstr "Fehler: HTML-Export (-o html) benötigt Ausgabe-Ordner (-f <ordner>)"
-
-#: glances/glances.py:4764
-msgid "Error: Need CSV library to export into CSV"
-msgstr "Fehler: Benötige CSV-Bibliothek um nach CSV zu exportieren"
-
-#: glances/glances.py:4769
-msgid "Error: CSV export (-o csv) need output file definition (-f <file>)"
-msgstr "Fehler: CSV-Export (-o csv) benötigt Ausgabe-Datei (-f <datei>)"
-
-#: glances/glances.py:4799 glances/glances.py:4821
-#, python-format
-msgid "Error: Invalid port number: %s"
-msgstr "Fehler: Ungültige Port-Nummer: %s"
-
-#: glances/glances.py:4801
-msgid "Glances server is running on"
-msgstr "Glances-Server läuft auf"
-
-#: glances/glances.py:4826
-msgid "Error: The server version is not compatible"
-msgstr "Fehler: Die Server-Version ist nicht kompatibel"
-
-#~ msgid "{0} {1} with {2} {3} on {4}"
-#~ msgstr "{0} {1} mit {2} {3} auf {4}"
-
-#~ msgid "{0} {1} {2} on {3}"
-#~ msgstr "{0} {1} {2} auf {3}"
-
-#~ msgid "Processes"
-#~ msgstr "Prozesse"
-
-#~ msgid "running"
-#~ msgstr "laufend"
-
-#~ msgid "sleeping"
-#~ msgstr "schlafend"
-
-#~ msgid "other"
-#~ msgstr "andere"
-
-#~ msgid "Error: -P flag need an argument (password)"
-#~ msgstr "Fehler: -P benötigt ein Argument (password)"
-
-#~ msgid "Error: -B flag need an argument (bind IP address)"
-#~ msgstr "Fehler: -B benötigt ein Argument (Bind-IP-Adresse)"
-
-#~ msgid "Error: -c flag need an argument (server IP address/name)"
-#~ msgstr "Fehler: -c benötigt ein Argument (Server-IP-Adresse/Name)"
-
-#~ msgid "Error: PySensors library not found"
-#~ msgstr "Fehler: Bibliothek PySensors kann nicht gefunden werden"
-
-#~ msgid "Error: Sensors module is only available on Linux"
-#~ msgstr "Fehler: Das Sensor-Modul ist nur unter Linux verfügbar"
-
-#~ msgid "       Limits are set based on the server ones"
-#~ msgstr "       Grenzen werden auf Grundlage des Server gesetzt"
-
-#~ msgid "Try to install the python-jinja2 package"
-#~ msgstr "Versuche das Paket python-jinja2 zu installieren"
-
-#~ msgid "Can not grab data..."
-#~ msgstr "Kann nicht auf Daten zugreifen"
-=======
 #: glances/plugins/glances_help.py:89
 msgid "w"
 msgstr "w"
@@ -1455,7 +663,6 @@
 #: glances/plugins/glances_processlist.py:110
 msgid "USER"
 msgstr "BENUTZER"
->>>>>>> release/v2.0
 
 #: glances/plugins/glances_processlist.py:112
 msgid "NI"
